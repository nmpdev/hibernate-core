/*
 * Hibernate, Relational Persistence for Idiomatic Java
 *
 * Copyright (c) 2008, Red Hat Middleware LLC or third-party contributors as
 * indicated by the @author tags or express copyright attribution
 * statements applied by the authors.  All third-party contributions are
 * distributed under license by Red Hat Middleware LLC.
 *
 * This copyrighted material is made available to anyone wishing to use, modify,
 * copy, or redistribute it subject to the terms and conditions of the GNU
 * Lesser General Public License, as published by the Free Software Foundation.
 *
 * This program is distributed in the hope that it will be useful,
 * but WITHOUT ANY WARRANTY; without even the implied warranty of MERCHANTABILITY
 * or FITNESS FOR A PARTICULAR PURPOSE.  See the GNU Lesser General Public License
 * for more details.
 *
 * You should have received a copy of the GNU Lesser General Public License
 * along with this distribution; if not, write to:
 * Free Software Foundation, Inc.
 * 51 Franklin Street, Fifth Floor
 * Boston, MA  02110-1301  USA
 *
 */
package org.hibernate.sql;
<<<<<<< HEAD
import org.hibernate.util.ArrayHelper;
=======

import org.hibernate.internal.util.collections.ArrayHelper;
>>>>>>> 0b10334e

/**
 * @author Gavin King
 */
public class ConditionFragment {
	private String tableAlias;
	private String[] lhs;
	private String[] rhs;
	private String op = "=";

	/**
	 * Sets the op.
	 * @param op The op to set
	 */
	public ConditionFragment setOp(String op) {
		this.op = op;
		return this;
	}

	/**
	 * Sets the tableAlias.
	 * @param tableAlias The tableAlias to set
	 */
	public ConditionFragment setTableAlias(String tableAlias) {
		this.tableAlias = tableAlias;
		return this;
	}

	public ConditionFragment setCondition(String[] lhs, String[] rhs) {
		this.lhs = lhs;
		this.rhs = rhs;
		return this;
	}

	public ConditionFragment setCondition(String[] lhs, String rhs) {
		this.lhs = lhs;
		this.rhs = ArrayHelper.fillArray(rhs, lhs.length);
		return this;
	}

	public String toFragmentString() {
		StringBuffer buf = new StringBuffer( lhs.length * 10 );
		for ( int i=0; i<lhs.length; i++ ) {
			buf.append(tableAlias)
				.append('.')
				.append( lhs[i] )
				.append(op)
				.append( rhs[i] );
			if (i<lhs.length-1) buf.append(" and ");
		}
		return buf.toString();
	}

}<|MERGE_RESOLUTION|>--- conflicted
+++ resolved
@@ -23,12 +23,8 @@
  *
  */
 package org.hibernate.sql;
-<<<<<<< HEAD
-import org.hibernate.util.ArrayHelper;
-=======
 
 import org.hibernate.internal.util.collections.ArrayHelper;
->>>>>>> 0b10334e
 
 /**
  * @author Gavin King
